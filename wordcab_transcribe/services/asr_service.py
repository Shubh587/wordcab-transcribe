--- conflicted
+++ resolved
@@ -336,11 +336,7 @@
         Returns:
             List[dict]: List of speaker segments.
         """
-<<<<<<< HEAD
-        # alignment = False  # TODO: remove this line when alignment is fixed
         from time import time
-=======
->>>>>>> 36d5938a
         if alignment:
             # _segments = self.transcribe_model(
             #     filepath, source_lang, self.vad_service, word_timestamps=True
